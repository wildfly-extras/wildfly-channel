/*
 * Copyright 2022 Red Hat, Inc. and/or its affiliates
 * and other contributors as indicated by the @author tags.
 *
 * Licensed under the Apache License, Version 2.0 (the "License");
 * you may not use this file except in compliance with the License.
 * You may obtain a copy of the License at
 *
 *   http://www.apache.org/licenses/LICENSE-2.0
 *
 * Unless required by applicable law or agreed to in writing, software
 * distributed under the License is distributed on an "AS IS" BASIS,
 * WITHOUT WARRANTIES OR CONDITIONS OF ANY KIND, either express or implied.
 * See the License for the specific language governing permissions and
 * limitations under the License.
 */
package org.wildfly.channel;

import static java.util.Collections.singleton;
import static org.junit.jupiter.api.Assertions.assertEquals;
import static org.junit.jupiter.api.Assertions.assertNotNull;
import static org.junit.jupiter.api.Assertions.assertNull;
import static org.junit.jupiter.api.Assertions.assertThrows;
import static org.junit.jupiter.api.Assertions.assertTrue;
import static org.junit.jupiter.api.Assertions.fail;
import static org.mockito.Mockito.mock;
import static org.mockito.Mockito.times;
import static org.mockito.Mockito.verify;
import static org.mockito.Mockito.when;

import java.io.File;
import java.util.List;
import java.util.Optional;
import java.util.Set;

import org.junit.jupiter.api.Assertions;
import org.junit.jupiter.api.Test;
import org.wildfly.channel.spi.MavenVersionsResolver;

public class ChannelSessionTestCase {

    @Test
    public void testFindLatestMavenArtifactVersion() throws UnresolvedMavenArtifactException {
        List<Channel> channels = ChannelMapper.fromString("streams:\n" +
                "  - groupId: org.wildfly\n" +
                "    artifactId: '*'\n" +
                "    versionPattern: '25\\.\\d+\\.\\d+.Final'");
        assertNotNull(channels);
        assertEquals(1, channels.size());

        MavenVersionsResolver.Factory factory = mock(MavenVersionsResolver.Factory.class);
        MavenVersionsResolver resolver = mock(MavenVersionsResolver.class);

        when(factory.create()).thenReturn(resolver);
        when(resolver.getAllVersions("org.wildfly", "wildfly-ee-galleon-pack", null, null)).thenReturn(singleton("25.0.0.Final"));

        try (ChannelSession session = new ChannelSession(channels, factory)) {
            String version = session.findLatestMavenArtifactVersion("org.wildfly", "wildfly-ee-galleon-pack", null, null, "24.0.0.Final");
            assertEquals("25.0.0.Final", version);
        }

        verify(resolver, times(2)).close();
    }

    @Test
    public void testFindLatestMavenArtifactVersionThrowsUnresolvedMavenArtifactException() throws UnresolvedMavenArtifactException {
        List<Channel> channels = ChannelMapper.fromString("streams:\n" +
                "  - groupId: org.wildfly\n" +
                "    artifactId: '*'\n" +
                "    versionPattern: '25\\.\\d+\\.\\d+.Final'");
        assertNotNull(channels);
        assertEquals(1, channels.size());

        MavenVersionsResolver.Factory factory = mock(MavenVersionsResolver.Factory.class);
        MavenVersionsResolver resolver = mock(MavenVersionsResolver.class);

        when(factory.create()).thenReturn(resolver);
        when(resolver.getAllVersions("org.wildfly", "wildfly-ee-galleon-pack", null, null)).thenReturn(singleton("26.0.0.Final"));

        try (ChannelSession session = new ChannelSession(channels, factory)) {
            try {
                session.findLatestMavenArtifactVersion("org.wildfly", "wildfly-ee-galleon-pack", null, null, "24.0.0.Final");
                fail("Must throw a UnresolvedMavenArtifactException");
            } catch (UnresolvedMavenArtifactException e) {
                // pass
            }
        }

        verify(resolver, times(2)).close();
    }

    @Test
    public void testResolveLatestMavenArtifact() throws UnresolvedMavenArtifactException {
        List<Channel> channels = ChannelMapper.fromString("streams:\n" +
                "  - groupId: org.wildfly\n" +
                "    artifactId: '*'\n" +
                "    versionPattern: '25\\.\\d+\\.\\d+.Final'");
        assertNotNull(channels);
        assertEquals(1, channels.size());

        MavenVersionsResolver.Factory factory = mock(MavenVersionsResolver.Factory.class);
        MavenVersionsResolver resolver = mock(MavenVersionsResolver.class);
        File resolvedArtifactFile = mock(File.class);

        when(factory.create()).thenReturn(resolver);
        when(resolver.getAllVersions("org.wildfly", "wildfly-ee-galleon-pack", null, null)).thenReturn(Set.of("25.0.0.Final", "25.0.1.Final"));
        when(resolver.resolveArtifact("org.wildfly", "wildfly-ee-galleon-pack", null, null, "25.0.1.Final")).thenReturn(resolvedArtifactFile);

        try (ChannelSession session = new ChannelSession(channels, factory)) {

<<<<<<< HEAD
            MavenArtifact artifact = session.resolveMavenArtifact("org.wildfly", "wildfly-ee-galleon-pack", null, null, "25.0.0.Final");
=======
            MavenArtifact artifact = session.resolveMavenArtifact("org.wildfly", "wildfly-ee-galleon-pack", null, null, "24.0.0.Final");
>>>>>>> b7ce7299
            assertNotNull(artifact);

            assertEquals("org.wildfly", artifact.getGroupId());
            assertEquals("wildfly-ee-galleon-pack", artifact.getArtifactId());
            assertNull(artifact.getExtension());
            assertNull(artifact.getClassifier());
            assertEquals("25.0.1.Final", artifact.getVersion());
            assertEquals(resolvedArtifactFile, artifact.getFile());
        }

        verify(resolver, times(2)).close();
    }


    @Test
    public void testResolveLatestMavenArtifactWithVersionStreams() throws UnresolvedMavenArtifactException {
        List<Channel> channels = ChannelMapper.fromString("streams:\n" +
                "  - groupId: org.wildfly\n" +
                "    artifactId: '*'\n" +
                "    versions:\n" +
                "      '25\\..*': '25\\.\\d+\\.\\d+.Final'\n" +
                "      '26\\..*': '26\\.1\\.\\d+.Final'");
        assertNotNull(channels);
        assertEquals(1, channels.size());

        MavenVersionsResolver.Factory factory = mock(MavenVersionsResolver.Factory.class);
        MavenVersionsResolver resolver = mock(MavenVersionsResolver.class);
        File resolvedArtifactFile_25 = mock(File.class);
        File resolvedArtifactFile_26 = mock(File.class);

        when(factory.create()).thenReturn(resolver);
        when(resolver.getAllVersions("org.wildfly", "wildfly-ee-galleon-pack", null, null)).thenReturn(Set.of("25.0.0.Final", "25.0.1.Final", "26.0.0.Final", "26.1.0.Final", "26.1.1.Final", "26.2.0.Final"));
        when(resolver.resolveArtifact("org.wildfly", "wildfly-ee-galleon-pack", null, null, "25.0.1.Final")).thenReturn(resolvedArtifactFile_25);
        when(resolver.resolveArtifact("org.wildfly", "wildfly-ee-galleon-pack", null, null, "26.1.1.Final")).thenReturn(resolvedArtifactFile_26);

        try (ChannelSession session = new ChannelSession(channels, factory)) {


            Assertions.assertThrows(UnresolvedMavenArtifactException.class, () -> {
                session.resolveMavenArtifact("org.wildfly", "wildfly-ee-galleon-pack", null, null, "24.0.0.Final");
            });

            MavenArtifact artifact_25 = session.resolveMavenArtifact("org.wildfly", "wildfly-ee-galleon-pack", null, null, "25.0.0.Final");
            assertNotNull(artifact_25);
            assertEquals("org.wildfly", artifact_25.getGroupId());
            assertEquals("wildfly-ee-galleon-pack", artifact_25.getArtifactId());
            assertNull(artifact_25.getExtension());
            assertNull(artifact_25.getClassifier());
            assertEquals("25.0.1.Final", artifact_25.getVersion());
            assertEquals(resolvedArtifactFile_25, artifact_25.getFile());

            MavenArtifact artifact_26 = session.resolveMavenArtifact("org.wildfly", "wildfly-ee-galleon-pack", null, null, "26.0.0.Final");
            assertNotNull(artifact_26);
            assertEquals("org.wildfly", artifact_26.getGroupId());
            assertEquals("wildfly-ee-galleon-pack", artifact_26.getArtifactId());
            assertNull(artifact_26.getExtension());
            assertNull(artifact_26.getClassifier());
            assertEquals("26.1.1.Final", artifact_26.getVersion());
            assertEquals(resolvedArtifactFile_26, artifact_26.getFile());
        }

        verify(resolver, times(2)).close();
    }

    @Test
    public void testResolveLatestMavenArtifactThrowUnresolvedMavenArtifactException() {
        List<Channel> channels = ChannelMapper.fromString("streams:\n" +
                "  - groupId: org.wildfly\n" +
                "    artifactId: '*'\n" +
                "    versionPattern: '25\\.\\d+\\.\\d+.Final'");
        assertNotNull(channels);
        assertEquals(1, channels.size());

        MavenVersionsResolver.Factory factory = mock(MavenVersionsResolver.Factory.class);
        MavenVersionsResolver resolver = mock(MavenVersionsResolver.class);

        when(factory.create()).thenReturn(resolver);
        when(resolver.getAllVersions("org.wildfly", "wildfly-ee-galleon-pack", null, null)).thenReturn(singleton("26.0.0.Final"));

        try (ChannelSession session = new ChannelSession(channels, factory)) {
            try {
<<<<<<< HEAD
                session.resolveMavenArtifact("org.wildfly", "wildfly-ee-galleon-pack", null, null, "25.0.0.Final");
=======
                session.resolveMavenArtifact("org.wildfly", "wildfly-ee-galleon-pack", null, null, "24.0.0.Final");
>>>>>>> b7ce7299
                fail("Must throw a UnresolvedMavenArtifactException");
            } catch (UnresolvedMavenArtifactException e) {
                // pass
            }
        }

        verify(resolver, times(2)).close();
    }

    @Test
    public void testResolveDirectMavenArtifact() throws UnresolvedMavenArtifactException {
        List<Channel> channels = ChannelMapper.fromString("streams:\n" +
                "  - groupId: org.foo\n" +
                "    artifactId: foo\n" +
                "    version: \"25.0.0.Final\"");
        assertNotNull(channels);
        assertEquals(1, channels.size());

        MavenVersionsResolver.Factory factory = mock(MavenVersionsResolver.Factory.class);
        MavenVersionsResolver resolver = mock(MavenVersionsResolver.class);
        File resolvedArtifactFile = mock(File.class);

        when(factory.create()).thenReturn(resolver);
        when(resolver.resolveArtifact("org.bar", "bar", null, null, "1.0.0.Final")).thenReturn(resolvedArtifactFile);

        try (ChannelSession session = new ChannelSession(channels, factory)) {

            Assertions.assertThrows(UnresolvedMavenArtifactException.class, () -> {
<<<<<<< HEAD
                session.resolveMavenArtifact("org.bar", "bar", null, null, "25.0.0.Final");
=======
                session.resolveMavenArtifact("org.bar", "bar", null, null, "24.0.0.Final");
>>>>>>> b7ce7299
            });

            MavenArtifact artifact = session.resolveDirectMavenArtifact("org.bar", "bar", null, null, "1.0.0.Final");
            assertNotNull(artifact);

            assertEquals("org.bar", artifact.getGroupId());
            assertEquals("bar", artifact.getArtifactId());
            assertEquals(resolvedArtifactFile, artifact.getFile());

            Optional<Stream> stream = session.getRecordedChannel().findStreamFor("org.bar", "bar");
            assertTrue(stream.isPresent());
            assertEquals("1.0.0.Final", stream.get().getVersion());
        }

        verify(resolver, times(2)).close();
    }

}<|MERGE_RESOLUTION|>--- conflicted
+++ resolved
@@ -108,11 +108,7 @@
 
         try (ChannelSession session = new ChannelSession(channels, factory)) {
 
-<<<<<<< HEAD
             MavenArtifact artifact = session.resolveMavenArtifact("org.wildfly", "wildfly-ee-galleon-pack", null, null, "25.0.0.Final");
-=======
-            MavenArtifact artifact = session.resolveMavenArtifact("org.wildfly", "wildfly-ee-galleon-pack", null, null, "24.0.0.Final");
->>>>>>> b7ce7299
             assertNotNull(artifact);
 
             assertEquals("org.wildfly", artifact.getGroupId());
@@ -194,11 +190,7 @@
 
         try (ChannelSession session = new ChannelSession(channels, factory)) {
             try {
-<<<<<<< HEAD
                 session.resolveMavenArtifact("org.wildfly", "wildfly-ee-galleon-pack", null, null, "25.0.0.Final");
-=======
-                session.resolveMavenArtifact("org.wildfly", "wildfly-ee-galleon-pack", null, null, "24.0.0.Final");
->>>>>>> b7ce7299
                 fail("Must throw a UnresolvedMavenArtifactException");
             } catch (UnresolvedMavenArtifactException e) {
                 // pass
@@ -227,11 +219,7 @@
         try (ChannelSession session = new ChannelSession(channels, factory)) {
 
             Assertions.assertThrows(UnresolvedMavenArtifactException.class, () -> {
-<<<<<<< HEAD
                 session.resolveMavenArtifact("org.bar", "bar", null, null, "25.0.0.Final");
-=======
-                session.resolveMavenArtifact("org.bar", "bar", null, null, "24.0.0.Final");
->>>>>>> b7ce7299
             });
 
             MavenArtifact artifact = session.resolveDirectMavenArtifact("org.bar", "bar", null, null, "1.0.0.Final");
